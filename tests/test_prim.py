--- conflicted
+++ resolved
@@ -97,12 +97,6 @@
     return data[item]
 
 
-<<<<<<< HEAD
-@parse_compare(([1, 2, 3], 0, 33), ([4, -6, 7], 2, 41))
-def test_prim_setitem(data, item, value):
-    data[item] = value
-    return data[item]
-=======
 def test_prim_head_tail():
     tup = (1, 2, 3, 4)
     assert head(tup) == 1
@@ -123,5 +117,4 @@
     ns = SimpleNamespace(a=1, b=2)
     ns2 = SimpleNamespace(a=1, b=22)
     assert myia_setattr(ns, 'b', 22) == ns2
-    assert ns != ns2  # test that this is not inplace
->>>>>>> b8d36c7e
+    assert ns != ns2  # test that this is not inplace