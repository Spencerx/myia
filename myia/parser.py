"""Parse a Python AST into the Myia graph-based ANF IR.

Graph construction proceeds very similarly to the way that FIRM constructs its
SSA graph [1]_. The correspondence between functional representations and SSA
is discussed in detail in [2]_. The main takeaway is that basic blocks
correspond to functions, and jumping from one block to another is done by a
tail call. Phi nodes become formal parameters of the function. The inputs to a
phi node become actual parameters (arguments) passed at the call sites in the
predecessor blocks.

Note that variable names in this module closely follow the ones used in [1]_ in
order to make it easy to compare the two algorithms.

The parsing of Python functions is handled on 3 separate levels, mimicking the
way that Python resolves variable names (local/enclosed scope, globals,
builtins):

Global environment
  There is usually one environment per Python process, although multiple can be
  instantiated. Within a single environment, the same Python objects will
  correspond to the same Myia object e.g. if two functions use the same
  subroutine and are parsed, this subroutine will only be parsed once.

Parser
  There is one parser per user-defined function. A parser is responsible for
  e.g. resolving variable names using the function's global scope and managing
  the parsing process.

Block
  A single basic block exists for each block of code in a user-defined
  function. Basic blocks are responsible for resolving variable names locally
  during parsing and converting Python's imperative control flow structures to
  a functional representation.

.. [1] Braun, M., Buchwald, S. and Zwinkau, A., 2011. Firm-A graph-based
   intermediate representation. KIT, Fakultät für Informatik.
.. [2] Appel, A.W., 1998. SSA is functional programming. ACM SIGPLAN Notices,
   33(4), pp.17-20.

"""
import ast
import inspect
import textwrap
import operator
from types import FunctionType
from typing import \
    overload, Any, Dict, List, Optional, Tuple, NamedTuple, Iterable
from weakref import finalize

<<<<<<< HEAD
from myia.anf_ir import ANFNode, Parameter, Apply, Graph, Constant
from myia.anf_ir_utils import destroy_disconnected_nodes
=======
from myia.anf_ir import \
    ANFNode, Parameter, Apply, Graph, Constant
>>>>>>> 94eecdd0
from myia.info import DebugInherit, About
from myia import primops


class Location(NamedTuple):
    """A location in source code.

    Attributes:
        filename: The filename.
        line: The line number.
        column: The column number.

    """

    filename: str
    line: str
    column: int


ast_map = {
    ast.Add: operator.add,
    ast.Sub: operator.sub,
    ast.Mult: operator.mul,
    ast.Div: operator.truediv,
    ast.FloorDiv: operator.floordiv,
    ast.Mod: operator.mod,
    ast.Pow: operator.pow,
    ast.MatMult: operator.matmul,
    ast.LShift: operator.lshift,
    ast.RShift: operator.rshift,
    ast.BitAnd: operator.and_,
    ast.BitOr: operator.or_,
    ast.BitXor: operator.xor,
    ast.UAdd: operator.pos,
    ast.USub: operator.neg,
    ast.Invert: operator.invert,
    ast.Not: operator.not_,
    ast.Eq: operator.eq,
    ast.NotEq: operator.ne,
    ast.Lt: operator.lt,
    ast.Gt: operator.gt,
    ast.LtE: operator.le,
    ast.GtE: operator.ge,
    ast.Is: operator.is_,
    ast.IsNot: operator.is_not,
    ast.In: operator.contains,
    # ast.NotIn: operator.???,  # Not in operator module
}


class Environment:
    """Environment to parse a function in.

    An environment consists of a mapping from Python objects to nodes. If a
    Python object is missing from this mapping, the environment will try to
    convert it into a Myia object e.g. create a Myia constant or parse a Python
    function into a Myia function.

    Note that the parser uses the mapping for ``operator.<op>`` to determine
    which primitive to use for operation ``<op>``.

    The environment is also in charge of resolving variable names that could
    not be resolved in the function's local and global namespace i.e. for
    built-ins and for undefined variable names.

    Functions parsed in different environments will have no nodes in common.
    Functions parsed in the same environment will use the same Myia objects for
    the same Python objects.

    """

    def __init__(self, object_map: Iterable[Tuple[Any, ANFNode]]) -> None:
        """Construct an environment.

        Args:
            object_map: The object map maps Python objects to their
                corresponding Myia nodes.

        """
        self._object_map: Dict[int, ANFNode] = dict()
        for o, n in object_map:
            self.insert(o, n)

    def map(self, obj: Any) -> ANFNode:
        """Map a Python object to an ANF node.

        If the object was already converted, the existing Myia node will be
        returned.

        """
        if id(obj) in self._object_map:
            return self._object_map[id(obj)]
        elif isinstance(obj, (bool, float, int, str, primops.Primitive)):
            node = Constant(obj)
            self._object_map[id(obj)] = node
            return node
        elif isinstance(obj, FunctionType):
            parser = Parser(self, obj)
            # This will insert object into the map
            parser.parse()
            return self._object_map[id(obj)]
        else:
            raise ValueError(obj)

    def _remove(self, id: int) -> None:
        if id in self._object_map:
            del self._object_map[id]

    def insert(self, obj: Any, node: ANFNode) -> None:
        """Add a mapping in the environement, rejecting duplicates."""
        assert id(obj) not in self._object_map
        self._object_map[id(obj)] = node
        finalize(obj, self._remove, id(obj))


class Parser:
    """Parser for a function.

    This class handles the parsing of a single user-defined function. It is
    responsible for handling e.g. globals.

    Todo:
        This parser resolves globals in the current Python namespace. This
        causes two problems: Forward declarations are not support, and changes
        to Python's mutable namespace are not reflected if the function is not
        reparsed.

        In the future we will have an implementation that resolves globals
        just-in-time (to support forward declarations) and acts accordingly
        when the Python namespace changes.

    """

    def __init__(self, environment: Environment,
                 function: FunctionType,
                 globals_: Dict[str, Any] = None) -> None:
        """Construct a parser."""
        self.environment = environment
        self.function = function
        _, self.line_offset = inspect.getsourcelines(function)
        self.filename: str = inspect.getfile(function)
        self.block_map: Dict[Block, Constant] = {}
        if globals_ is None:
            free_vars = inspect.getclosurevars(function)  # type: ignore
            assert isinstance(free_vars.builtins, Dict)
            globals_ = free_vars.builtins
            globals_.update(free_vars.globals)
            globals_.update(free_vars.nonlocals)
        self.globals_ = globals_

    def make_location(self, node: ast.AST) -> Location:
        """Create a Location from an AST node."""
        if hasattr(node, 'lineno') and hasattr(node, 'col_offset'):
            return Location(self.filename,
                            node.lineno + self.line_offset - 1,  # type: ignore
                            node.col_offset)  # type: ignore
        else:
            # Some nodes like Index carry no location information, but
            # we basically just pass through them.
            return None  # pragma: no cover

    def parse(self, clean=True) -> Graph:
        """Parse the function into a Myia graph."""
        tree = ast.parse(textwrap.dedent(inspect.getsource(self.function)))
        function_def = tree.body[0]
        assert isinstance(function_def, ast.FunctionDef)
        graph = self._process_function(None, function_def)[1].graph
        if clean:
            destroy_disconnected_nodes(graph)
        return graph

    def get_block_function(self, block: 'Block') -> Constant:
        """Return node representing the function corresponding to a block."""
        if block in self.block_map:
            return self.block_map[block]
        node = Constant(block.graph)
        self.block_map[block] = node
        return node

    def read(self, varnum: str) -> ANFNode:
        """Read a variable from the function's global namespace."""
        assert isinstance(self.function, FunctionType)
        if varnum in self.globals_:
            return self.environment.map(self.globals_[varnum])
        raise ValueError(varnum)

    def process_FunctionDef(self, block: 'Block',
                            node: ast.FunctionDef) -> 'Block':
        """Process a function definition.

        Args:
            block: Predecessor block (optional). If given, this is a nested
                function definition.
            node: The function definition.

        """
        _, function_block = self._process_function(block, node)
        block.write(node.name, self.get_block_function(function_block))
        return block

    def _process_function(self, block: Optional['Block'],
                          node: ast.FunctionDef) -> Tuple['Block', 'Block']:
        """Process a function definition and return first and final blocks."""
        function_block = Block(self)
        if block:
            function_block.preds.append(block)
        else:
            # Add mapping for the top level so that recursive calls can resolve
            self.environment.insert(self.function,
                                    self.get_block_function(function_block))

        function_block.mature()
        function_block.graph.debug.name = node.name
        for arg in node.args.args:
            with DebugInherit(ast=arg, location=self.make_location(arg)):
                anf_node = Parameter(function_block.graph)
            anf_node.debug.name = arg.arg
            function_block.graph.parameters.append(anf_node)
            function_block.write(arg.arg, anf_node)
        function_block.write(node.name,
                             self.get_block_function(function_block))
        final_block = self.process_statements(function_block, node.body)
        return final_block, function_block

    @overload
    def process_node(self, block: 'Block', node: ast.expr) -> ANFNode:
        pass

    @overload  # noqa
    def process_node(self, block: 'Block', node: ast.slice) -> ANFNode:
        pass

    @overload  # noqa
    def process_node(self, block: 'Block', node: ast.stmt) -> 'Block':
        pass

    def process_node(self, block, node):  # noqa
        """Process an ast node."""
        method_name = f'process_{node.__class__.__name__}'
        method = getattr(self, method_name, None)
        if method:
            with DebugInherit(ast=node, location=self.make_location(node)):
                return method(block, node)
        else:
            raise NotImplementedError(node)  # pragma: no cover

    # Expression implementations

    def _resolve_ast_type(self, op):
        return self.environment.map(ast_map[type(op)])

    def process_BinOp(self, block: 'Block', node: ast.BinOp) -> ANFNode:
        """Process binary operators: `a + b`, `a | b`, etc."""
        func = self._resolve_ast_type(node.op)
        left = self.process_node(block, node.left)
        right = self.process_node(block, node.right)
        return Apply([func, left, right], block.graph)

    def process_UnaryOp(self, block: 'Block', node: ast.UnaryOp) -> ANFNode:
        """Process unary operators: `+a`, `-a`, etc."""
        func = self._resolve_ast_type(node.op)
        operand = self.process_node(block, node.operand)
        return Apply([func, operand], block.graph)

    def process_Compare(self, block: 'Block', node: ast.Compare) -> ANFNode:
        """Process comparison operators: `a == b`, `a > b`, etc."""
        ops = [self._resolve_ast_type(op) for op in node.ops]
        assert len(ops) == 1
        left = self.process_node(block, node.left)
        right = self.process_node(block, node.comparators[0])
        return Apply([ops[0], left, right], block.graph)

    def process_Name(self, block: 'Block', node: ast.Name) -> ANFNode:
        """Process variables: `variable_name`."""
        return block.read(node.id)

    def process_Num(self, block: 'Block', node: ast.Num) -> ANFNode:
        """Process numbers: `1`, `2.5`, etc."""
        return self.environment.map(node.n)

    def process_Call(self, block: 'Block', node: ast.Call) -> ANFNode:
        """Process function calls: `f(x)`, etc."""
        func = self.process_node(block, node.func)
        args = [self.process_node(block, arg) for arg in node.args]
        return Apply([func] + args, block.graph)

    def process_NameConstant(self, block: 'Block',
                             node: ast.NameConstant) -> ANFNode:
        """Process special constants: `True`, `False`, `None`, etc."""
        return self.environment.map(node.value)

    def process_Tuple(self, block: 'Block', node: ast.Tuple) -> ANFNode:
        """Process tuple literals."""
        op = Constant(primops.cons_tuple)
        elts = [self.process_node(block, e) for e in node.elts]

        def cons(elts):
            if len(elts) == 0:
                return Constant(())
            else:
                x, *rest = elts
                return Apply([op, x, cons(rest)], block.graph)
        return cons(elts)

    def process_Subscript(self, block: 'Block',
                          node: ast.Subscript) -> ANFNode:
        """Process subscripts: `x[y]`."""
        op = self.environment.map(operator.getitem)
        value = self.process_node(block, node.value)
        slice = self.process_node(block, node.slice)
        return Apply([op, value, slice], block.graph)

    def process_Index(self, block: 'Block', node: ast.Index) -> ANFNode:
        """Process subscript indexes."""
        return self.process_node(block, node.value)

    def process_Attribute(self, block: 'Block',
                          node: ast.Attribute) -> ANFNode:
        """Process attributes: `x.y`."""
        op = self.environment.map(getattr)
        value = self.process_node(block, node.value)
        return Apply([op, value, Constant(node.attr)], block.graph)

    # Statement implementations

    def process_statements(self, block: 'Block',
                           nodes: List[ast.stmt]) -> 'Block':
        """Process a sequence of statements.

        If the list of statements is empty, a new empty block will be
        constructed and returned. This ensures that empty code blocks (e.g. an
        empty else branch) still have a corresponding block that can be used to
        call the continuation from.

        """
        for node in nodes:
            block = self.process_node(block, node)
        return block

    def process_Return(self, block: 'Block', node: ast.Return) -> 'Block':
        """Process a return statement."""
        inputs = [Constant(primops.return_),
                  self.process_node(block, node.value)]
        return_ = Apply(inputs, block.graph)
        block.graph.return_ = return_
        return block

    def process_Assign(self, block: 'Block', node: ast.Assign) -> 'Block':
        """Process an assignment."""
        anf_node = self.process_node(block, node.value)

        def write(targ, anf_node):

            if isinstance(targ, ast.Name):
                # CASE: x = value
                anf_node.debug.name = targ.id
                block.write(targ.id, anf_node)

            elif isinstance(targ, ast.Tuple):
                # CASE: x, y = value
                for i, elt in enumerate(targ.elts):
                    op = self.environment.map(operator.getitem)
                    new_node = Apply([op, anf_node, Constant(i)], block.graph)
                    write(elt, new_node)

            else:
                raise NotImplementedError(node.targets)  # pragma: no cover

        for targ in node.targets:
            write(targ, anf_node)

        return block

    def process_AugAssign(self, block: 'Block',
                          node: ast.AugAssign) -> 'Block':
        """Process an augmented assignment `x += y`."""
        # We just transform it into an Assign node that applies a BinOp,
        # i.e. the AST for `x = x + y`
        # This may repeat computations, e.g. for `x[a * a] += 1` it will
        # create two multiplication nodes, but if we integrate CSE later
        # that problem will go away on its own.
        app = ast.BinOp()
        app.op = node.op
        app.left = node.target
        app.right = node.value
        ass = ast.Assign()
        ass.targets = [node.target]
        ass.value = app
        return self.process_Assign(block, ass)

    def process_Expr(self, block: 'Block', node: ast.Expr) -> 'Block':
        """Process an expression statement.

        This ignores the statement.
        """
        return block

    def process_If(self, block: 'Block', node: ast.If) -> 'Block':
        """Process a conditional statement.

        A conditional statement generates 3 functions: The true branch, the
        false branch, and the continuation.
        """
        # Process the condition
        cond = self.process_node(block, node.test)

        # Create two branches
        with About(block.graph.debug, 'if_true'):
            true_block = Block(self)
        with About(block.graph.debug, 'if_false'):
            false_block = Block(self)
        true_block.preds.append(block)
        false_block.preds.append(block)
        true_block.mature()
        false_block.mature()

        # Create the continuation
        with About(block.graph.debug, 'if_after'):
            after_block = Block(self)

        # Process the first branch
        true_end = self.process_statements(true_block, node.body)
        # A return statement in the branch might mean that a continuation has
        # already been set
        if not true_end.graph.return_:
            true_end.jump(after_block)

        # And the second
        false_end = self.process_statements(false_block, node.orelse)
        if not false_end.graph.return_:
            false_end.jump(after_block)

        # And stich it together
        block.cond(cond, true_block, false_block)
        after_block.mature()
        return after_block

    def process_While(self, block: 'Block', node: ast.While) -> 'Block':
        """Process a while loop.

        A while loop will generate 3 functions: The test, the body, and the
        continuation.

        """
        with About(block.graph.debug, 'while_header'):
            header_block = Block(self)
        with About(block.graph.debug, 'while_body'):
            body_block = Block(self)
        with About(block.graph.debug, 'while_after'):
            after_block = Block(self)
        body_block.preds.append(header_block)
        after_block.preds.append(header_block)
        block.jump(header_block)
        cond = self.process_node(header_block, node.test)
        body_block.mature()
        header_block.cond(cond, body_block, after_block)
        after_body = self.process_statements(body_block, node.body)
        after_body.jump(header_block)
        header_block.mature()
        after_block.mature()
        return after_block


class Block:
    """A basic block.

    A basic block is used while parsing the Python code to represent a segment
    of code (e.g. a function body, loop body, a branch). During parsing it
    keeps track of a variety of information needed to resolve variable names.

    Attributes:
        variables: A mapping from variable names to the nodes representing the
            bound value at this point of parsing. If a variable name is not in
            this mapping, it needs to be resolved in the predecessor blocks.
        phi_nodes: A mapping from parameter nodes corresponding to phi nodes to
            variable names. Once all the predecessor blocks (calling functions)
            are known, we can resolve these variable names in the predecessor
            blocks to find out what the arguments at the call site are.
        jumps: A mapping from successor blocks to the function calls that
            correspond to these jumps. This is information that was not used in
            the FIRM algorithm; it is necessary here because it is not possible
            to distinguish regular function calls from the tail calls used for
            control flow.
        matured: Whether all the predecessors of this block have been
            constructed yet. If a block is not mature and a variable cannot be
            resolved, we have to construct a phi node (i.e. add a parameter to
            this function). Once the block is mature, we will resolve the
            variable in the parent blocks and use them as arguments.
        preds: The predecessor blocks of this block.
        graph: The ANF function graph corresponding to this basic block.

    """

    def __init__(self, parser: Parser) -> None:
        """Construct a basic block.

        Constructing a basic block also constructs a corresponding function,
        and a constant that can be used to call this function.

        """
        self.parser = parser

        self.matured: bool = False
        self.variables: Dict[str, ANFNode] = {}
        self.preds: List[Block] = []
        self.phi_nodes: Dict[Parameter, str] = {}
        self.jumps: Dict[Block, Apply] = {}
        self.graph: Graph = Graph()

    def set_phi_arguments(self, phi: Parameter) -> None:
        """Resolve the arguments to a phi node.

        Args:
            phi: The `Parameter` node which is functioning as a phi node. The
                arguments corresponding to this parameter will be read from
                predecessor blocks (functions).

        """
        varnum = self.phi_nodes[phi]
        for pred in self.preds:
            arg = pred.read(varnum)
            jump = pred.jumps[self]
            jump.inputs.append(arg)
        # TODO remove_unnecessary_phi(phi)

    def mature(self) -> None:
        """Mature this block.

        A block is matured once all of its predecessor blocks have been
        processed. This triggers the resolution of phi nodes.

        """
        # Use the function parameters to ensure proper ordering.
        for phi in self.graph.parameters:
            if phi in self.phi_nodes:
                self.set_phi_arguments(phi)
        self.matured = True

    def read(self, varnum: str) -> ANFNode:
        """Read a variable.

        If this name has defined given in one of the previous statements, it
        will be trivially resolved. It is possible that the variable was
        defined in a previous block (e.g. outside of the loop body or the
        branch). In this case, it will be resolved only if all predecessor
        blocks are available. If they are not, we will assume that this
        variable is given as a function argument (which plays the role of a phi
        node).

        Args:
            varnum: The name of the variable to read.

        """
        if varnum in self.variables:
            return self.variables[varnum]
        if self.matured:
            if len(self.preds) == 1:
                return self.preds[0].read(varnum)
            elif not self.preds:
                return self.parser.read(varnum)
        # TODO: point to the original definition
        with About(DebugInherit(name=varnum), 'phi'):
            phi = Parameter(self.graph)
        self.graph.parameters.append(phi)
        self.phi_nodes[phi] = varnum
        self.write(varnum, phi)
        if self.matured:
            self.set_phi_arguments(phi)
        return phi

    def write(self, varnum: str, node: ANFNode) -> None:
        """Write a variable.

        When assignment is used to bound a value to a name, we store this
        mapping in the block to be used by subsequent statements.

        Args:
            varnum: The name of the variable to store.
            node: The node representing this value.

        """
        self.variables[varnum] = node

    def jump(self, target: 'Block') -> Apply:
        """Jumping from one block to the next becomes a tail call.

        This method will generate the tail call by calling the graph
        corresponding to the target block using an `Apply` node, and returning
        its value with a `Return` node. It will update the predecessor blocks
        of the target appropriately.

        Args:
            target: The block to jump to from this statement.

        """
        jump = Apply([self.parser.get_block_function(target)], self.graph)
        self.jumps[target] = jump
        target.preds.append(self)
        inputs = [Constant(primops.return_), jump]
        return_ = Apply(inputs, self.graph)
        self.graph.return_ = return_
        return return_

    def cond(self, cond: ANFNode, true: 'Block', false: 'Block') -> Apply:
        """Perform a conditional jump.

        This method will generate the call to the if expression and return its
        value. The predecessor blocks of the branches will be updated
        appropriately.

        Args:
            cond: The node representing the condition (true or false).
            true: The block to jump to if the condition is true.
            false: The block to jump to if the condition is false.

        """
        inputs = [Constant(primops.if_), cond,
                  self.parser.get_block_function(true),
                  self.parser.get_block_function(false)]
        if_ = Apply(inputs, self.graph)
        inputs = [Constant(primops.return_), if_]
        return_ = Apply(inputs, self.graph)
        self.graph.return_ = return_
        return return_<|MERGE_RESOLUTION|>--- conflicted
+++ resolved
@@ -47,13 +47,8 @@
     overload, Any, Dict, List, Optional, Tuple, NamedTuple, Iterable
 from weakref import finalize
 
-<<<<<<< HEAD
 from myia.anf_ir import ANFNode, Parameter, Apply, Graph, Constant
 from myia.anf_ir_utils import destroy_disconnected_nodes
-=======
-from myia.anf_ir import \
-    ANFNode, Parameter, Apply, Graph, Constant
->>>>>>> 94eecdd0
 from myia.info import DebugInherit, About
 from myia import primops
 
