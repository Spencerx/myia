--- conflicted
+++ resolved
@@ -324,12 +324,6 @@
 
     def process_Tuple(self, block: 'Block', node: ast.Tuple) -> ANFNode:
         """Process tuple literals."""
-<<<<<<< HEAD
-        # op = self.environment.ast_map[ast.Tuple]
-        # elts = [self.process_node(block, e) for e in node.elts]
-        # return Apply([op, *elts], block.graph)
-=======
->>>>>>> b8d36c7e
         op = Constant(primops.cons_tuple)
         elts = [self.process_node(block, e) for e in node.elts]
 
@@ -344,31 +338,19 @@
     def process_Subscript(self, block: 'Block',
                           node: ast.Subscript) -> ANFNode:
         """Process subscripts: `x[y]`."""
-<<<<<<< HEAD
-        op = self.environment.ast_map[ast.Subscript]
-=======
         op = self.environment.map(operator.getitem)
->>>>>>> b8d36c7e
         value = self.process_node(block, node.value)
         slice = self.process_node(block, node.slice)
         return Apply([op, value, slice], block.graph)
 
     def process_Index(self, block: 'Block', node: ast.Index) -> ANFNode:
-<<<<<<< HEAD
-        """Process subscripts with simple index: `x[y]`."""
-=======
         """Process subscript indexes."""
->>>>>>> b8d36c7e
         return self.process_node(block, node.value)
 
     def process_Attribute(self, block: 'Block',
                           node: ast.Attribute) -> ANFNode:
         """Process attributes: `x.y`."""
-<<<<<<< HEAD
-        op = self.environment.ast_map[ast.Attribute]
-=======
         op = self.environment.map(getattr)
->>>>>>> b8d36c7e
         value = self.process_node(block, node.value)
         return Apply([op, value, Constant(node.attr)], block.graph)
 
@@ -399,10 +381,6 @@
     def process_Assign(self, block: 'Block', node: ast.Assign) -> 'Block':
         """Process an assignment."""
         anf_node = self.process_node(block, node.value)
-<<<<<<< HEAD
-        targ, = node.targets
-=======
->>>>>>> b8d36c7e
 
         def write(targ, anf_node):
 
@@ -414,44 +392,6 @@
             elif isinstance(targ, ast.Tuple):
                 # CASE: x, y = value
                 for i, elt in enumerate(targ.elts):
-<<<<<<< HEAD
-                    op = self.environment.ast_map[ast.Subscript]
-                    new_node = Apply([op, anf_node, Constant(i)], block.graph)
-                    write(elt, new_node)
-
-            elif isinstance(targ, ast.Subscript):
-                if isinstance(targ.value, ast.Name):
-                    # CASE: x[y] = value
-                    op = self.environment.object_map[id(operator.setitem)]
-                    obj = self.process_node(block, targ.value)
-                    idx = self.process_node(block, targ.slice)
-                    new_node = Apply([op, obj, idx, anf_node], block.graph)
-                    write(targ.value, new_node)
-                else:
-                    # UNSUPPORTED: f()[x] = value
-                    raise NotImplementedError(
-                        "You can only set a slice on a variable."
-                    )  # pragma: no cover
-
-            elif isinstance(targ, ast.Attribute):
-                if isinstance(targ.value, ast.Name):
-                    # CASE: x.y = value
-                    op = self.environment.object_map[id(setattr)]
-                    obj = self.process_node(block, targ.value)
-                    idx = Constant(targ.attr)
-                    new_node = Apply([op, obj, idx, anf_node], block.graph)
-                    write(targ.value, new_node)
-                else:
-                    # UNSUPPORTED: f().x = value
-                    raise NotImplementedError(
-                        "You can only set an attribute on a variable."
-                    )  # pragma: no cover
-
-            else:
-                raise NotImplementedError(node.targets)  # pragma: no cover
-
-        write(targ, anf_node)
-=======
                     op = self.environment.map(operator.getitem)
                     new_node = Apply([op, anf_node, Constant(i)], block.graph)
                     write(elt, new_node)
@@ -462,7 +402,6 @@
         for targ in node.targets:
             write(targ, anf_node)
 
->>>>>>> b8d36c7e
         return block
 
     def process_AugAssign(self, block: 'Block',
