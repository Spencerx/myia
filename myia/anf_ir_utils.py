--- conflicted
+++ resolved
@@ -1,10 +1,7 @@
 """Utilities for manipulating and inspecting the IR."""
 from typing import Iterable
 
-<<<<<<< HEAD
-from myia.anf_ir import Graph, ANFNode, Constant, Parameter, Apply
-=======
-from myia.anf_ir import ANFNode, Constant, Graph
+from myia.anf_ir import ANFNode, Apply, Constant, Graph, Parameter
 from myia.graph_utils import dfs as _dfs, toposort as _toposort
 
 
@@ -33,24 +30,21 @@
 #####################
 # Search algorithms #
 #####################
->>>>>>> b8d36c7e
 
 
 def dfs(root: ANFNode, follow_graph: bool = False) -> Iterable[ANFNode]:
     """Perform a depth-first search."""
-<<<<<<< HEAD
-    seen = set()
-    to_visit = [root]
-    while to_visit:
-        node = to_visit.pop()
-        seen.add(node)
-        yield node
-        for in_ in node.incoming:
-            if in_ not in seen:
-                to_visit.append(in_)
-        if isinstance(node.value, Graph) and follow_graph:
-            if node.value.return_ not in seen:
-                to_visit.append(node.value.return_)
+    return _dfs(root, succ_deep if follow_graph else succ_incoming)
+
+
+def toposort(root: ANFNode) -> Iterable[ANFNode]:
+    """Order the nodes topologically."""
+    return _toposort(root, succ_incoming)
+
+
+##################
+# Misc utilities #
+##################
 
 
 def replace(old_node, new_node):
@@ -71,22 +65,6 @@
     return isinstance(x, Constant)
 
 
-def is_graph_constant(x):
-=======
-    return _dfs(root, succ_deep if follow_graph else succ_incoming)
-
-
-def toposort(root: ANFNode) -> Iterable[ANFNode]:
-    """Order the nodes topologically."""
-    return _toposort(root, succ_incoming)
-
-
-##################
-# Misc utilities #
-##################
-
-
 def is_constant_graph(x: ANFNode) -> bool:
     """Return whether x is a Constant with a Graph value."""
->>>>>>> b8d36c7e
     return isinstance(x, Constant) and isinstance(x.value, Graph)