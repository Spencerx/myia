"""Utilities for manipulating and inspecting the IR."""
from typing import Iterable, Callable, Set

from myia.anf_ir import ANFNode, Apply, Constant, Graph, Parameter
from myia.graph_utils import dfs as _dfs, toposort as _toposort


#######################
# Successor functions #
#######################


def succ_deep(node: ANFNode) -> Iterable[ANFNode]:
    """Follow node.incoming and graph references.

    A node's successors are its `incoming` set, or the return node of a graph
    when a graph Constant is encountered.
    """
    if is_constant_graph(node):
        return [node.value.return_]
    else:
        return node.incoming


def succ_incoming(node: ANFNode) -> Iterable[ANFNode]:
    """Follow node.incoming."""
    return node.incoming


<<<<<<< HEAD
def succ_bidirectional(scope: Set[Graph]) -> Callable:
    """Follow node.incoming, node.users and graph references.

    `succ_bidirectional` will only return nodes that belong to the given
    set of graphs.
    """
    def succ(node: ANFNode) -> Iterable[ANFNode]:
        rval = set(node.incoming) | {u for u, _ in node.uses}
        if is_constant_graph(node):
            rval.add(node.value.return_)
        return {x for x in rval if x.graph in scope}

=======
def succ_stop_at_fv(graph):
    """Follow node.incoming for nodes that belong to graph.

    This successor function does not follow nodes that belong to other graphs
    (i.e. free variables). These nodes can be successors, however.
    """
    def succ(node):
        if node.graph is graph:
            return node.incoming
        else:
            return []
>>>>>>> d64213ed
    return succ


#####################
# Search algorithms #
#####################


def dfs(root: ANFNode, follow_graph: bool = False) -> Iterable[ANFNode]:
    """Perform a depth-first search."""
    return _dfs(root, succ_deep if follow_graph else succ_incoming)


def toposort(root: ANFNode) -> Iterable[ANFNode]:
    """Order the nodes topologically."""
    return _toposort(root, succ_incoming)


def accessible_graphs(root: Graph) -> Set[Graph]:
    """Return all Graphs accessible from root."""
    return {root} | {x.value for x in dfs(root.return_, True)
                     if is_constant_graph(x)}


###########
# Cleanup #
###########


def destroy_disconnected_nodes(root: Graph) -> None:
    """Remove dead nodes that belong to the graphs accessible from root.

    The `uses` set of a node may keep alive some nodes that are not connected
    to the output of a graph (e.g. `_, x = pair`, where `_` is unused). These
    nodes are removed by this function.
    """
    # We restrict ourselves to graphs accessible from root, otherwise we may
    # accidentally destroy nodes from other graphs that are users of the
    # constants we use.
    cov = accessible_graphs(root)
    live = dfs(root.return_, True)
    total = _dfs(root.return_, succ_bidirectional(cov))
    dead = set(total) - set(live)
    for node in dead:
        node.inputs.clear()  # type: ignore


##################
# Misc utilities #
##################


def replace(old_node, new_node):
    uses = set(old_node.uses)
    for node, key in uses:
        node.inputs[key] = new_node


def is_apply(x):
    return isinstance(x, Apply)


def is_parameter(x):
    return isinstance(x, Parameter)


def is_constant(x):
    return isinstance(x, Constant)


def is_constant_graph(x: ANFNode) -> bool:
    """Return whether x is a Constant with a Graph value."""
    return isinstance(x, Constant) and isinstance(x.value, Graph)<|MERGE_RESOLUTION|>--- conflicted
+++ resolved
@@ -27,7 +27,6 @@
     return node.incoming
 
 
-<<<<<<< HEAD
 def succ_bidirectional(scope: Set[Graph]) -> Callable:
     """Follow node.incoming, node.users and graph references.
 
@@ -40,7 +39,9 @@
             rval.add(node.value.return_)
         return {x for x in rval if x.graph in scope}
 
-=======
+    return succ
+
+
 def succ_stop_at_fv(graph):
     """Follow node.incoming for nodes that belong to graph.
 
@@ -52,7 +53,6 @@
             return node.incoming
         else:
             return []
->>>>>>> d64213ed
     return succ
 
 
