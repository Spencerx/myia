"""Utilities to generate a graphical representation for a graph."""

from hrepr import hrepr
import os
import json

from myia.info import DebugInfo
from myia.anf_ir import Graph, ANFNode, Apply, Constant, Parameter
from myia.parser import Location
from myia.primops import Primitive
from myia.cconv import NestingAnalyzer
from myia import primops
from myia.cconv import NestingAnalyzer, ParentProxy


gcss_path = f'{os.path.dirname(__file__)}/graph.css'
gcss = open(gcss_path).read()

mcss_path = f'{os.path.dirname(__file__)}/myia.css'
mcss = open(mcss_path).read()


def is_computation(x):
    """Check if x is a computation."""
    return isinstance(x, Apply)


def is_constant(x):
    """Check if x is a constant."""
    return isinstance(x, Constant)


def is_parameter(x):
    """Check if x is a parameter."""
    return isinstance(x, Parameter)


def is_graph(x):
    """Check if x is a constant that contains a graph."""
    return isinstance(x, Constant) and isinstance(x.value, Graph)


short_relation_symbols = {
    'phi': 'Φ',
    'if_true': '✓',
    'if_false': '✗',
    'if_after': '↓',
    'while_header': '⤾',
    'while_body': '⥁',
    'while_after': '↓',
    'grad_fw': '↑',
    'grad_bprop': '♢',
    'grad_bw': '∇',
    'grad_bprop_step': '◆'
}


class NodeLabeler:
    """Utility to label a node."""

    def __init__(self,
                 function_in_node=True,
                 relation_symbols={}):
        """Initialize a NodeLabeler."""
        self.function_in_node = function_in_node
        self.relation_symbols = relation_symbols

    def combine_relation(self, name, relation):
        """Combine a name and a relation in a single string."""
        rel = self.relation_symbols.get(relation, f'{relation}:')
        if rel is None:
            return None
        return f'{rel}{name or ""}'

    def const_fn(self, node):
        """
        Return name of function, if constant.

        Given an `Apply` node of a constant function, return the
        name of that function, otherwise return None.
        """
        fn = node.inputs[0] if node.inputs else None
        if fn and is_constant(fn):
            return self.label(fn, False)
        else:
            return None

    def name(self, node, force=False):
        """Return a node's name."""
        if isinstance(node, DebugInfo):
            if node.name:
                return node.name
            elif node.about:
                return self.combine_relation(
                    self.name(node.about.debug),
                    node.about.relation
                )
            elif force:
                return f'#{node.id}'
            else:
                return None
        else:
            return self.name(node.debug, force)

    def label(self, node, force=None, fn_label=None):
        """Label a node."""
        if isinstance(node, DebugInfo):
            return self.name(node, True if force is None else force)
        elif isinstance(node, Graph):
            return self.name(node.debug,
                             True if force is None else force)
        elif is_graph(node):
            return self.name(node.value.debug,
                             True if force is None else force)
        elif is_constant(node):
            v = node.value
            if isinstance(v, (int, float, str)) or v == ():
                return repr(v)
            elif isinstance(v, Primitive):
                return v.name
            else:
                class_name = v.__class__.__name__
                return f'{self.label(node.debug, True)}:{class_name}'
        elif is_parameter(node):
            return self.label(node.debug, True)
        else:
            lbl = ''
            if self.function_in_node:
                if fn_label is None:
                    fn_label = self.const_fn(node)
                if fn_label:
                    lbl = fn_label

            name = self.name(node, force)
            if name:
                if lbl:
                    lbl += f'→{name}'
                else:
                    lbl = name
            return lbl or '·'


standard_node_labeler = NodeLabeler(
    relation_symbols=short_relation_symbols
)


class GraphPrinter:
    """Utility to generate a graphical representation for a graph.

    This is intended to be used as a base class for classes that
    specialize over particular graph structures.

    """

    def __init__(self,
                 cyoptions,
                 tooltip_gen=None,
                 extra_style=None):
        """Initialize GraphPrinter."""
        # Nodes and edges are accumulated in these lists
        self.nodes = []
        self.edges = []
        self.cyoptions = cyoptions
        self.tooltip_gen = tooltip_gen
        self.extra_style = extra_style or ''

    def id(self, x):
        """Return the id associated to x."""
        return f'X{id(x)}'

    def fresh_id(self):
        """Return sequential identifier to guarantee a unique node."""
        self.currid += 1
        return f'Y{self.currid}'

    def cynode(self, id, label, classes, parent=None, node=None):
        """Build data structure for a node in cytoscape."""
        if not isinstance(id, str):
            if node is None:
                node = id
            id = self.id(id)
        data = {'id': id, 'label': str(label)}
        if self.tooltip_gen and node:
            ttip = self.tooltip_gen(node)
            if ttip is not None:
                if not isinstance(ttip, str):
                    ttip = str(hrepr(ttip))
                data['tooltip'] = ttip
        if parent:
            parent = parent if isinstance(parent, str) else self.id(parent)
            data['parent'] = parent
        self.nodes.append({'data': data, 'classes': classes})

    def cyedge(self, src_id, dest_id, label):
        """Build data structure for an edge in cytoscape."""
        cl = 'input-edge'
        if isinstance(label, tuple):
            label, cl = label
        if not isinstance(label, str):
            label = str(label)
        if not isinstance(dest_id, str):
            dest_id = self.id(dest_id)
        if not isinstance(src_id, str):
            src_id = self.id(src_id)
        data = {
            'id': f'{dest_id}-{src_id}-{label}',
            'label': label,
            'source': dest_id,
            'target': src_id
        }
        self.edges.append({'data': data, 'classes': cl})

    @classmethod
    def __hrepr_resources__(cls, H):
        """Require the cytoscape plugin for buche."""
        return H.bucheRequire(name='cytoscape',
                              channels='cytoscape',
                              components='cytoscape-graph')

    def __hrepr__(self, H, hrepr):
        """Return HTML representation (uses buche-cytoscape)."""
        rval = H.cytoscapeGraph(H.style(gcss + self.extra_style))
        rval = rval(width=hrepr.config.graph_width or '800px',
                    height=hrepr.config.graph_height or '500px')
        rval = rval(H.options(json.dumps(self.cyoptions)))
        for elem in self.nodes + self.edges:
            rval = rval(H.element(json.dumps(elem)))
        return rval


class MyiaGraphPrinter(GraphPrinter):
    """
    Utility to generate a graphical representation for a graph.

    Attributes:
        duplicate_constants: Whether to create a separate node for
            every instance of the same constant.
        duplicate_free_variables: Whether to create a separate node
            to represent the use of a free variable, or point directly
            to that node in a different graph.
        function_in_node: Whether to print, when possible, the name
            of a node's operation directly in the node's label instead
            of creating a node for the operation and drawing an edge
            to it.
        follow_references: Whether to also print graphs that are
            called by this graph.

    """

    def __init__(self,
                 entry_points,
                 *,
                 duplicate_constants=False,
                 duplicate_free_variables=False,
                 function_in_node=False,
                 follow_references=False,
                 tooltip_gen=None,
                 class_gen=None,
                 extra_style=None):
        """Initialize a MyiaGraphPrinter."""
        super().__init__(
            {
                'layout': {
                    'name': 'dagre',
                    'rankDir': 'TB'
                }
            },
            tooltip_gen=tooltip_gen,
            extra_style=extra_style
        )
        # Graphs left to process
        self.graphs = set(entry_points)
        self.duplicate_constants = duplicate_constants
        self.duplicate_free_variables = duplicate_free_variables
        self.function_in_node = function_in_node
        self.follow_references = follow_references
        self.labeler = NodeLabeler(
            function_in_node=function_in_node,
            relation_symbols=short_relation_symbols
        )
        self._class_gen = class_gen
        # Nodes processed
        self.processed = set()
        # Nodes left to process
        self.pool = set()
        # Nodes that are to be colored as return nodes
        self.returns = set()
        # IDs for duplicated constants
        self.currid = 0
        # Custom rules for nodes that represent certain calls
        self.custom_rules = {
            'return': self.process_node_return,
            'getitem': self.process_node_getitem,
            'make_tuple': self.process_node_make_tuple
        }

    def name(self, x):
        """Return the name of a node."""
        return self.labeler.name(x, force=True)

    def label(self, node, fn_label=None):
        """Return the label to give to a node."""
        return self.labeler.label(node, None, fn_label=fn_label)

    def const_fn(self, node):
        """
        Return name of function, if constant.

        Given an `Apply` node of a constant function, return the
        name of that function, otherwise return None.
        """
        return self.labeler.const_fn(node)

    def add_graph(self, g):
        """Create a node for a graph."""
        if g in self.processed:
            return
        name = self.name(g)
        argnames = [self.name(p) for p in g.parameters]
        lbl = f'{name}({", ".join(argnames)})'
        self.cynode(id=g, label=lbl, classes='function')
        self.processed.add(g)

    def process_node_return(self, node, g, cl):
        """Create node and edges for `return ...`."""
        self.cynode(id=node, label='', parent=g, classes='const_output')
        ret = node.inputs[1]
        self.process_edges([(node, '', ret)])

    def process_node_getitem(self, node, g, cl):
        """Create node and edges for `x[ct]`."""
        idx = node.inputs[2]
        if self.function_in_node and is_constant(idx):
            lbl = self.label(node, '')
            self.cynode(id=node, label=lbl, parent=g, classes=cl)
            self.process_edges([(node,
                                 (f'[{idx.value}]', 'fn-edge'),
                                 node.inputs[1])])
        else:
            self.process_node_generic(node, g, cl)

    def process_node_make_tuple(self, node, g, cl):
        """Create node and edges for `(a, b, c, ...)`."""
        if self.function_in_node:
            lbl = self.label(node, f'(...)')
            self.cynode(id=node, label=lbl, parent=g, classes=cl)
            edges = [(node, i + 1, inp)
                     for i, inp in enumerate(node.inputs[1:]) or []]
            self.process_edges(edges)
        else:
            return self.process_node_generic(node, g, cl)

    def process_node_generic(self, node, g, cl):
        """Create node and edges for a node."""
        lbl = self.label(node)

        self.cynode(id=node, label=lbl, parent=g, classes=cl)

        fn = node.inputs[0] if node.inputs else None
        if fn and is_graph(fn):
            self.graphs.add(fn.value)

        edges = []
        if fn and not (is_constant(fn) and self.function_in_node):
            edges.append((node, 'F', fn))

        edges += [(node, i + 1, inp)
                  for i, inp in enumerate(node.inputs[1:]) or []]

        self.process_edges(edges)

    def class_gen(self, node, cl=None):
        """Generate the class name for this node."""
        g = node.graph
        if cl is not None:
            pass
        elif node in self.returns:
            cl = 'output'
        elif g and node in g.parameters:
            cl = 'input'
        elif is_constant(node):
            cl = 'constant'
        else:
            cl = 'intermediate'
        if self._class_gen:
            return self._class_gen(node, cl)
        else:
            return cl

    def process_node(self, node):
        """Create node and edges for a node."""
        if node in self.processed:
            return

        g = node.graph
        self.follow(node)
        cl = self.class_gen(node)

        ctfn = self.const_fn(node)
        if ctfn:
            if ctfn in self.custom_rules:
                self.custom_rules[ctfn](node, g, cl)
            else:
                self.process_node_generic(node, g, cl)
        else:
            self.process_node_generic(node, g, cl)

        self.processed.add(node)

    def process_edges(self, edges):
        """Create edges."""
        for edge in edges:
            src, lbl, dest = edge
            if is_constant(dest) and self.duplicate_constants:
                self.follow(dest)
                cid = self.fresh_id()
                self.cynode(id=cid,
                            parent=src.graph,
                            label=self.label(dest),
                            classes=self.class_gen(dest, 'constant'),
                            node=dest)
                self.cyedge(src_id=src, dest_id=cid, label=lbl)
            elif self.duplicate_free_variables and \
                    src.graph and dest.graph and \
                    src.graph is not dest.graph:
                self.pool.add(dest)
                cid = self.fresh_id()
                self.cynode(id=cid,
                            parent=src.graph,
                            label=self.name(dest),
                            classes=self.class_gen(dest, 'freevar'),
                            node=dest)
                self.cyedge(src_id=src, dest_id=cid, label=lbl)
                self.cyedge(src_id=cid, dest_id=dest, label=(lbl, 'link-edge'))
            else:
                self.pool.add(dest)
                self.cyedge(src_id=src, dest_id=dest, label=lbl)

    def process_graph(self, g):
        """Process a graph."""
        self.add_graph(g)
        for inp in g.parameters:
            self.process_node(inp)

        if not g.return_:
            return

        ret = g.return_.inputs[1]
        if not is_computation(ret) or ret.graph is not g:
            ret = g.return_

        self.returns.add(ret)
        self.pool.add(ret)

        while self.pool:
            node = self.pool.pop()
            self.process_node(node)

    def process(self):
        """Process all graphs in entry_points."""
        if self.nodes or self.edges:
            return
        while self.graphs:
            g = self.graphs.pop()
            self.process_graph(g)
        return self.nodes, self.edges

    def follow(self, node):
        """Add this node's graph if follow_references is True."""
        if is_graph(node) and self.follow_references:
            self.graphs.add(node.value)


class Empty:
    """Bogus class."""

    pass


def mixin(target):
    """Class decorator to add methods to the target class."""
    def apply(cls):
        methods = set(dir(cls))
        methods.difference_update(set(dir(Empty)))
        for mthd in methods:
            setattr(target, mthd, getattr(cls, mthd))
        return target
    return apply


@mixin(Graph)
class _Graph:
    @classmethod
    def __hrepr_resources__(cls, H):
        """Require the cytoscape plugin for buche."""
        return GraphPrinter.__hrepr_resources__(H)

    def __hrepr__(self, H, hrepr):
        """Return HTML representation (uses buche-cytoscape)."""
        if hrepr.config.depth > 1 and not hrepr.config.graph_expand_all:
            return hrepr(Constant(self))
        dc = hrepr.config.duplicate_constants
        dfv = hrepr.config.duplicate_free_variables
        fin = hrepr.config.function_in_node
        fr = hrepr.config.follow_references
        tgen = hrepr.config.node_tooltip
        cgen = hrepr.config.node_class
        xsty = hrepr.config.graph_style
        gpr = MyiaGraphPrinter(
            {self},
            duplicate_constants=True if dc is None else dc,
            duplicate_free_variables=True if dfv is None else dfv,
            function_in_node=True if fin is None else fin,
            follow_references=True if fr is None else fr,
            tooltip_gen=tgen,
            class_gen=cgen,
            extra_style=xsty
        )
        gpr.process()
        return gpr.__hrepr__(H, hrepr)


@mixin(ANFNode)
class _ANFNode:
    @classmethod
    def __hrepr_resources__(cls, H):
        """Require the cytoscape plugin for buche."""
        return H.style(mcss)

    def __hrepr__(self, H, hrepr):
        class_name = self.__class__.__name__.lower()
        label = standard_node_labeler.label(self, True)
        return H.span['node', f'node-{class_name}'](label)


@mixin(Apply)
class _Apply:
    def __hrepr__(self, H, hrepr):
        if len(self.inputs) == 2 and \
                isinstance(self.inputs[0], Constant) and \
                self.inputs[0].value is primops.return_:
            return hrepr.hrepr_nowrap(self.inputs[1])['node-return']
        else:
            return super(Apply, self).__hrepr__(H, hrepr)


@mixin(Location)
class _Location:
    def __hrepr__(self, H, hrepr):
        return H.div(
            H.style('.hljs, .hljs-linenos { font-size: 10px !IMPORTANT; }'),
            H.codeSnippet(
                src=self.filename,
                language="python",
                line=self.line,
                column=self.column + 1,
                context=hrepr.config.snippet_context or 4
            )
        )


<<<<<<< HEAD
@mixin(DebugInfo)
class _DebugInfo:
    def __hrepr__(self, H, hrepr):
        exclude = {'save_trace', 'about'}

        def mkdict(info):
            d = {k: v for k, v in info.__dict__.items()
                 if not k.startswith('_') and k not in exclude}
            tr = d.get('trace', None)
            if tr:
                fr = tr[-3]
                d['trace'] = Location(fr.filename, fr.lineno, 0)
            d['name'] = standard_node_labeler.label(info)
            return d

        tabs = []
        info = self
        while info.about:
            tabs.append((info, info.about.relation))
            info = info.about.debug
        tabs.append((info, 'initial'))

        rval = H.tabbedView()
        for info, rel in tabs:
            pane = hrepr(mkdict(info))
            rval = rval(H.view(H.tab(rel), H.pane(pane)))

        return rval


=======
>>>>>>> d64213ed
@mixin(NestingAnalyzer)
class _NestingAnalyzer:
    @classmethod
    def __hrepr_resources__(cls, H):
<<<<<<< HEAD
        """Require the cytoscape plugin for buche."""
        return GraphPrinter.__hrepr_resources__(H)

    def __hrepr__(self, H, hrepr):
        """Return HTML representation (uses buche-cytoscape)."""
=======
        return GraphPrinter.__hrepr_resources__(H)

    def __hrepr__(self, H, hrepr):
>>>>>>> d64213ed
        pr = GraphPrinter({
            'layout': {
                'name': 'dagre',
                'rankDir': 'TB'
            }
        })

<<<<<<< HEAD
        def lbl(x):
            if isinstance(x, self.ParentProxy):
=======
        mode = hrepr.config.nesting_analyzer_mode or 'parents'

        def lbl(x):
            if isinstance(x, ParentProxy):
>>>>>>> d64213ed
                return f"{x.graph.debug.debug_name}'"
            else:
                return x.debug.debug_name

<<<<<<< HEAD
        for g, deps in self.deps.items():
=======
        if mode == 'parents':
            graph = {g: set() if parent is None else {parent}
                     for g, parent in self.parents().items()}
        elif mode == 'children':
            graph = self.children()
        elif mode == 'graph_dependencies_direct':
            graph = self.graph_dependencies_direct()
        elif mode == 'graph_dependencies_total':
            graph = self.graph_dependencies_total()
        else:
            raise Exception(
                f'Unknown display mode for NestingAnalyzer: "{mode}"'
            )

        for g, deps in graph.items():
>>>>>>> d64213ed
            pr.cynode(g, lbl(g), 'intermediate')
            for dep in deps:
                pr.cynode(dep, lbl(dep), 'intermediate')
                pr.cynode(dep, lbl(dep), 'intermediate')
                pr.cyedge(g, dep, '')
        return pr.__hrepr__(H, hrepr)<|MERGE_RESOLUTION|>--- conflicted
+++ resolved
@@ -560,7 +560,6 @@
         )
 
 
-<<<<<<< HEAD
 @mixin(DebugInfo)
 class _DebugInfo:
     def __hrepr__(self, H, hrepr):
@@ -591,23 +590,13 @@
         return rval
 
 
-=======
->>>>>>> d64213ed
 @mixin(NestingAnalyzer)
 class _NestingAnalyzer:
     @classmethod
     def __hrepr_resources__(cls, H):
-<<<<<<< HEAD
-        """Require the cytoscape plugin for buche."""
         return GraphPrinter.__hrepr_resources__(H)
 
     def __hrepr__(self, H, hrepr):
-        """Return HTML representation (uses buche-cytoscape)."""
-=======
-        return GraphPrinter.__hrepr_resources__(H)
-
-    def __hrepr__(self, H, hrepr):
->>>>>>> d64213ed
         pr = GraphPrinter({
             'layout': {
                 'name': 'dagre',
@@ -615,22 +604,14 @@
             }
         })
 
-<<<<<<< HEAD
-        def lbl(x):
-            if isinstance(x, self.ParentProxy):
-=======
         mode = hrepr.config.nesting_analyzer_mode or 'parents'
 
         def lbl(x):
             if isinstance(x, ParentProxy):
->>>>>>> d64213ed
                 return f"{x.graph.debug.debug_name}'"
             else:
                 return x.debug.debug_name
 
-<<<<<<< HEAD
-        for g, deps in self.deps.items():
-=======
         if mode == 'parents':
             graph = {g: set() if parent is None else {parent}
                      for g, parent in self.parents().items()}
@@ -646,7 +627,6 @@
             )
 
         for g, deps in graph.items():
->>>>>>> d64213ed
             pr.cynode(g, lbl(g), 'intermediate')
             for dep in deps:
                 pr.cynode(dep, lbl(dep), 'intermediate')
