"""Utilities to generate a graphical representation for a graph."""

<<<<<<< HEAD
from myia.anf_ir import Graph, ANFNode, Apply, Constant, Parameter, Debug
from myia.primops import Primitive, Return
from myia.cconv import NestingAnalyzer
=======
from myia.info import DebugInfo
from myia.anf_ir import Graph, ANFNode, Apply, Constant, Parameter
from myia.parser import Location
from myia.primops import Primitive
from myia import primops
from hrepr import hrepr
>>>>>>> ce658810
import os
import json


gcss_path = f'{os.path.dirname(__file__)}/graph.css'
gcss = open(gcss_path).read()

mcss_path = f'{os.path.dirname(__file__)}/myia.css'
mcss = open(mcss_path).read()


def is_computation(x):
    """Check if x is a computation."""
    return isinstance(x, Apply)


def is_constant(x):
    """Check if x is a constant."""
    return isinstance(x, Constant)


def is_parameter(x):
    """Check if x is a parameter."""
    return isinstance(x, Parameter)


def is_graph(x):
    """Check if x is a constant that contains a graph."""
    return isinstance(x, Constant) and isinstance(x.value, Graph)


short_relation_symbols = {
    'phi': 'Φ',
    'if_true': '✓',
    'if_false': '✗',
    'if_after': '↓',
    'while_header': '⤾',
    'while_body': '⥁',
    'while_after': '↓'
}


class NodeLabeler:
    """Utility to label a node."""

    def __init__(self,
                 function_in_node=True,
                 relation_symbols={}):
        """Initialize a NodeLabeler."""
        self.function_in_node = function_in_node
        self.relation_symbols = relation_symbols

    def combine_relation(self, name, relation):
        """Combine a name and a relation in a single string."""
        rel = self.relation_symbols.get(relation, f'{relation}:')
        return f'{rel}{name}'

    def const_fn(self, node):
        """
        Return name of function, if constant.

        Given an `Apply` node of a constant function, return the
        name of that function, otherwise return None.
        """
        fn = node.inputs[0] if node.inputs else None
        if fn and is_constant(fn):
            return self.label(fn, False)
        else:
            return None

    def name(self, node, force=False):
        """Return a node's name."""
        if isinstance(node, DebugInfo):
            if node.name:
                return node.name
            elif node.about:
                return self.combine_relation(
                    self.name(node.about.debug),
                    node.about.relation
                )
            elif force:
                return f'#{node.id}'
            else:
                return None
        else:
            return self.name(node.debug, force)

    def label(self, node, force=None, fn_label=None):
        """Label a node."""
        if isinstance(node, DebugInfo):
            return self.name(node, True if force is None else force)
        elif isinstance(node, Graph):
            return self.name(node.debug,
                             True if force is None else force)
        elif is_graph(node):
            return self.name(node.value.debug,
                             True if force is None else force)
        elif is_constant(node):
            v = node.value
            if isinstance(v, (int, float, str)):
                return repr(v)
            elif isinstance(v, Primitive):
                return v.name
            else:
                class_name = v.__class__.__name__
                return f'{self.label(node.debug, True)}:{class_name}'
        elif is_parameter(node):
            return self.label(node.debug, True)
        else:
            lbl = ''
            if self.function_in_node:
                if fn_label is None:
                    fn_label = self.const_fn(node)
                if fn_label:
                    lbl = fn_label

            name = self.name(node, force)
            if name:
                if lbl:
                    lbl += f'→{name}'
                else:
                    lbl = name
            return lbl or '·'


standard_node_labeler = NodeLabeler(
    relation_symbols=short_relation_symbols
)


class GraphPrinter:
    """Utility to generate a graphical representation for a graph.

    This is intended to be used as a base class for classes that
    specialize over particular graph structures.

    """

    def __init__(self,
                 cyoptions,
                 tooltip_gen=None,
                 extra_style=None):
        """Initialize GraphPrinter."""
        # Nodes and edges are accumulated in these lists
        self.nodes = []
        self.edges = []
        self.cyoptions = cyoptions
        self.tooltip_gen = tooltip_gen
        self.extra_style = extra_style or ''

    def id(self, x):
        """Return the id associated to x."""
        return f'X{id(x)}'

    def fresh_id(self):
        """Return sequential identifier to guarantee a unique node."""
        self.currid += 1
        return f'Y{self.currid}'

    def cynode(self, id, label, classes, parent=None, node=None):
        """Build data structure for a node in cytoscape."""
        if not isinstance(id, str):
            if node is None:
                node = id
            id = self.id(id)
        data = {'id': id, 'label': str(label)}
        if self.tooltip_gen and node:
            ttip = self.tooltip_gen(node)
            if ttip is not None:
                if not isinstance(ttip, str):
                    ttip = str(hrepr(ttip))
                data['tooltip'] = ttip
        if parent:
            parent = parent if isinstance(parent, str) else self.id(parent)
            data['parent'] = parent
        self.nodes.append({'data': data, 'classes': classes})

    def cyedge(self, src_id, dest_id, label):
        """Build data structure for an edge in cytoscape."""
        cl = 'input-edge'
        if isinstance(label, tuple):
            label, cl = label
        if not isinstance(label, str):
            label = str(label)
        if not isinstance(dest_id, str):
            dest_id = self.id(dest_id)
        if not isinstance(src_id, str):
            src_id = self.id(src_id)
        data = {
            'id': f'{dest_id}-{src_id}-{label}',
            'label': label,
            'source': dest_id,
            'target': src_id
        }
        self.edges.append({'data': data, 'classes': cl})

    @classmethod
    def __hrepr_resources__(cls, H):
        """Require the cytoscape plugin for buche."""
        return H.bucheRequire(name='cytoscape',
                              channels='cytoscape',
                              components='cytoscape-graph')

    def __hrepr__(self, H, hrepr):
        """Return HTML representation (uses buche-cytoscape)."""
        rval = H.cytoscapeGraph(H.style(gcss + self.extra_style))
        rval = rval(width=hrepr.config.graph_width or '800px',
                    height=hrepr.config.graph_height or '500px')
        rval = rval(H.options(json.dumps(self.cyoptions)))
        for elem in self.nodes + self.edges:
            rval = rval(H.element(json.dumps(elem)))
        return rval


class MyiaGraphPrinter(GraphPrinter):
    """
    Utility to generate a graphical representation for a graph.

    Attributes:
        duplicate_constants: Whether to create a separate node for
            every instance of the same constant.
        duplicate_free_variables: Whether to create a separate node
            to represent the use of a free variable, or point directly
            to that node in a different graph.
        function_in_node: Whether to print, when possible, the name
            of a node's operation directly in the node's label instead
            of creating a node for the operation and drawing an edge
            to it.
        follow_references: Whether to also print graphs that are
            called by this graph.

    """

    def __init__(self,
                 entry_points,
                 *,
                 duplicate_constants=False,
                 duplicate_free_variables=False,
                 function_in_node=False,
                 follow_references=False,
                 tooltip_gen=None,
                 class_gen=None,
                 extra_style=None):
        """Initialize a MyiaGraphPrinter."""
        super().__init__(
            {
                'layout': {
                    'name': 'dagre',
                    'rankDir': 'TB'
                }
            },
            tooltip_gen=tooltip_gen,
            extra_style=extra_style
        )
        # Graphs left to process
        self.graphs = set(entry_points)
        self.duplicate_constants = duplicate_constants
        self.duplicate_free_variables = duplicate_free_variables
        self.function_in_node = function_in_node
        self.follow_references = follow_references
        self.labeler = NodeLabeler(
            function_in_node=function_in_node,
            relation_symbols=short_relation_symbols
        )
        self._class_gen = class_gen
        # Nodes processed
        self.processed = set()
        # Nodes left to process
        self.pool = set()
        # Nodes that are to be colored as return nodes
        self.returns = set()
        # IDs for duplicated constants
        self.currid = 0
        # Custom rules for nodes that represent certain calls
        self.custom_rules = {
            'return': self.process_node_return,
            'index': self.process_node_index,
            'tuple': self.process_node_tuple
        }

    def name(self, x):
        """Return the name of a node."""
        return self.labeler.name(x, force=True)

    def label(self, node, fn_label=None):
        """Return the label to give to a node."""
        return self.labeler.label(node, None, fn_label=fn_label)

    def const_fn(self, node):
        """
        Return name of function, if constant.

        Given an `Apply` node of a constant function, return the
        name of that function, otherwise return None.
        """
        return self.labeler.const_fn(node)

    def add_graph(self, g):
        """Create a node for a graph."""
        if g in self.processed:
            return
        name = self.name(g)
        argnames = [self.name(p) for p in g.parameters]
        lbl = f'{name}({", ".join(argnames)})'
        self.cynode(id=g, label=lbl, classes='function')
        self.processed.add(g)

    def process_node_return(self, node, g, cl):
        """Create node and edges for `return ...`."""
        self.cynode(id=node, label='', parent=g, classes='const_output')
        ret = node.inputs[1]
        self.process_edges([(node, '', ret)])

    def process_node_index(self, node, g, cl):
        """Create node and edges for `x[ct]`."""
        idx = node.inputs[2]
        if self.function_in_node and is_constant(idx):
            lbl = self.label(node, '')
            self.cynode(id=node, label=lbl, parent=g, classes=cl)
            self.process_edges([(node,
                                 (f'[{idx.value}]', 'fn-edge'),
                                 node.inputs[1])])
        else:
            self.process_node_generic(node, g, cl)

    def process_node_tuple(self, node, g, cl):
        """Create node and edges for `(a, b, c, ...)`."""
        if self.function_in_node:
            lbl = self.label(node, f'(...)')
            self.cynode(id=node, label=lbl, parent=g, classes=cl)
            edges = [(node, i + 1, inp)
                     for i, inp in enumerate(node.inputs[1:]) or []]
            self.process_edges(edges)
        else:
            return self.process_node_generic(node, g, cl)

    def process_node_generic(self, node, g, cl):
        """Create node and edges for a node."""
        lbl = self.label(node)

        self.cynode(id=node, label=lbl, parent=g, classes=cl)

        fn = node.inputs[0] if node.inputs else None
        if fn and is_graph(fn):
            self.graphs.add(fn.value)

        edges = []
        if fn and not (is_constant(fn) and self.function_in_node):
            edges.append((node, 'F', fn))

        edges += [(node, i + 1, inp)
                  for i, inp in enumerate(node.inputs[1:]) or []]

        self.process_edges(edges)

    def class_gen(self, node, cl=None):
        """Generate the class name for this node."""
        g = node.graph
        if cl is not None:
            pass
        elif node in self.returns:
            cl = 'output'
        elif g and node in g.parameters:
            cl = 'input'
        elif is_constant(node):
            cl = 'constant'
        else:
            cl = 'intermediate'
        if self._class_gen:
            return self._class_gen(node, cl)
        else:
            return cl

    def process_node(self, node):
        """Create node and edges for a node."""
        if node in self.processed:
            return

        g = node.graph
        self.follow(node)
        cl = self.class_gen(node)

        ctfn = self.const_fn(node)
        if ctfn:
            if ctfn in self.custom_rules:
                self.custom_rules[ctfn](node, g, cl)
            else:
                self.process_node_generic(node, g, cl)
        else:
            self.process_node_generic(node, g, cl)

        self.processed.add(node)

    def process_edges(self, edges):
        """Create edges."""
        for edge in edges:
            src, lbl, dest = edge
            if is_constant(dest) and self.duplicate_constants:
                self.follow(dest)
                cid = self.fresh_id()
                self.cynode(id=cid,
                            parent=src.graph,
                            label=self.label(dest),
                            classes=self.class_gen(dest, 'constant'),
                            node=dest)
                self.cyedge(src_id=src, dest_id=cid, label=lbl)
            elif self.duplicate_free_variables and \
                    src.graph and dest.graph and \
                    src.graph is not dest.graph:
                self.pool.add(dest)
                cid = self.fresh_id()
                self.cynode(id=cid,
                            parent=src.graph,
                            label=self.name(dest),
                            classes=self.class_gen(dest, 'freevar'),
                            node=dest)
                self.cyedge(src_id=src, dest_id=cid, label=lbl)
                self.cyedge(src_id=cid, dest_id=dest, label=(lbl, 'link-edge'))
            else:
                self.pool.add(dest)
                self.cyedge(src_id=src, dest_id=dest, label=lbl)

    def process_graph(self, g):
        """Process a graph."""
        self.add_graph(g)
        for inp in g.parameters:
            self.process_node(inp)

        if not g.return_:
            return

        ret = g.return_.inputs[1]
        if not is_computation(ret) or ret.graph is not g:
            ret = g.return_

        self.returns.add(ret)
        self.pool.add(ret)

        while self.pool:
            node = self.pool.pop()
            self.process_node(node)

    def process(self):
        """Process all graphs in entry_points."""
        if self.nodes or self.edges:
            return
        while self.graphs:
            g = self.graphs.pop()
            self.process_graph(g)
        return self.nodes, self.edges

    def follow(self, node):
        """Add this node's graph if follow_references is True."""
        if is_graph(node) and self.follow_references:
            self.graphs.add(node.value)


class Empty:
    """Bogus class."""

    pass


def mixin(target):
    """Class decorator to add methods to the target class."""
    def apply(cls):
        methods = set(dir(cls))
        methods.difference_update(set(dir(Empty)))
        for mthd in methods:
            setattr(target, mthd, getattr(cls, mthd))
        return target
    return apply


@mixin(Graph)
class _Graph:
    @classmethod
    def __hrepr_resources__(cls, H):
        """Require the cytoscape plugin for buche."""
        return GraphPrinter.__hrepr_resources__(H)

    def __hrepr__(self, H, hrepr):
        """Return HTML representation (uses buche-cytoscape)."""
        if hrepr.config.depth > 1 and not hrepr.config.graph_expand_all:
            return hrepr(Constant(self))
        dc = hrepr.config.duplicate_constants
        dfv = hrepr.config.duplicate_free_variables
        fin = hrepr.config.function_in_node
        fr = hrepr.config.follow_references
        tgen = hrepr.config.node_tooltip
        cgen = hrepr.config.node_class
        xsty = hrepr.config.graph_style
        gpr = MyiaGraphPrinter(
            {self},
            duplicate_constants=True if dc is None else dc,
            duplicate_free_variables=True if dfv is None else dfv,
            function_in_node=True if fin is None else fin,
            follow_references=True if fr is None else fr,
            tooltip_gen=tgen,
            class_gen=cgen,
            extra_style=xsty
        )
        gpr.process()
        return gpr.__hrepr__(H, hrepr)


@mixin(ANFNode)
class _ANFNode:
    @classmethod
    def __hrepr_resources__(cls, H):
        """Require the cytoscape plugin for buche."""
        return H.style(mcss)

    def __hrepr__(self, H, hrepr):
        class_name = self.__class__.__name__.lower()
        label = standard_node_labeler.label(self, True)
        return H.span['node', f'node-{class_name}'](label)


@mixin(Apply)
class _Apply:
    def __hrepr__(self, H, hrepr):
        if len(self.inputs) == 2 and \
                isinstance(self.inputs[0], Constant) and \
                self.inputs[0].value is primops.return_:
            return hrepr.hrepr_nowrap(self.inputs[1])['node-return']
        else:
            return super(Apply, self).__hrepr__(H, hrepr)


<<<<<<< HEAD
@mixin(NestingAnalyzer)
class _NestingAnalyzer:
    @classmethod
    def __hrepr_resources__(cls, H):
        """Require the cytoscape plugin for buche."""
        return GraphPrinter.__hrepr_resources__(H)

    def __hrepr__(self, H, hrepr):
        """Return HTML representation (uses buche-cytoscape)."""
        pr = GraphPrinter({
            'layout': {
                'name': 'dagre',
                'rankDir': 'TB'
            }
        })

        def lbl(x):
            if isinstance(x, self.ParentProxy):
                return f"{x.graph.debug.debug_name}'"
            else:
                return x.debug.debug_name

        for g, deps in self.deps.items():
            pr.cynode(g, lbl(g), 'intermediate')
            for dep in deps:
                pr.cynode(dep, lbl(dep), 'intermediate')
                pr.cynode(dep, lbl(dep), 'intermediate')
                pr.cyedge(g, dep, '')
        return pr.__hrepr__(H, hrepr)
=======
@mixin(Location)
class _Location:
    def __hrepr__(self, H, hrepr):
        return H.div(
            H.style('.hljs, .hljs-linenos { font-size: 10px !IMPORTANT; }'),
            H.codeSnippet(
                src=self.url,
                language="python",
                line=self.line,
                column=self.column + 1,
                context=hrepr.config.snippet_context or 4
            )
        )
>>>>>>> ce658810
<|MERGE_RESOLUTION|>--- conflicted
+++ resolved
@@ -1,17 +1,12 @@
 """Utilities to generate a graphical representation for a graph."""
 
-<<<<<<< HEAD
-from myia.anf_ir import Graph, ANFNode, Apply, Constant, Parameter, Debug
-from myia.primops import Primitive, Return
-from myia.cconv import NestingAnalyzer
-=======
 from myia.info import DebugInfo
 from myia.anf_ir import Graph, ANFNode, Apply, Constant, Parameter
 from myia.parser import Location
 from myia.primops import Primitive
+from myia.cconv import NestingAnalyzer
 from myia import primops
 from hrepr import hrepr
->>>>>>> ce658810
 import os
 import json
 
@@ -542,37 +537,6 @@
             return super(Apply, self).__hrepr__(H, hrepr)
 
 
-<<<<<<< HEAD
-@mixin(NestingAnalyzer)
-class _NestingAnalyzer:
-    @classmethod
-    def __hrepr_resources__(cls, H):
-        """Require the cytoscape plugin for buche."""
-        return GraphPrinter.__hrepr_resources__(H)
-
-    def __hrepr__(self, H, hrepr):
-        """Return HTML representation (uses buche-cytoscape)."""
-        pr = GraphPrinter({
-            'layout': {
-                'name': 'dagre',
-                'rankDir': 'TB'
-            }
-        })
-
-        def lbl(x):
-            if isinstance(x, self.ParentProxy):
-                return f"{x.graph.debug.debug_name}'"
-            else:
-                return x.debug.debug_name
-
-        for g, deps in self.deps.items():
-            pr.cynode(g, lbl(g), 'intermediate')
-            for dep in deps:
-                pr.cynode(dep, lbl(dep), 'intermediate')
-                pr.cynode(dep, lbl(dep), 'intermediate')
-                pr.cyedge(g, dep, '')
-        return pr.__hrepr__(H, hrepr)
-=======
 @mixin(Location)
 class _Location:
     def __hrepr__(self, H, hrepr):
@@ -586,4 +550,34 @@
                 context=hrepr.config.snippet_context or 4
             )
         )
->>>>>>> ce658810
+
+
+@mixin(NestingAnalyzer)
+class _NestingAnalyzer:
+    @classmethod
+    def __hrepr_resources__(cls, H):
+        """Require the cytoscape plugin for buche."""
+        return GraphPrinter.__hrepr_resources__(H)
+
+    def __hrepr__(self, H, hrepr):
+        """Return HTML representation (uses buche-cytoscape)."""
+        pr = GraphPrinter({
+            'layout': {
+                'name': 'dagre',
+                'rankDir': 'TB'
+            }
+        })
+
+        def lbl(x):
+            if isinstance(x, self.ParentProxy):
+                return f"{x.graph.debug.debug_name}'"
+            else:
+                return x.debug.debug_name
+
+        for g, deps in self.deps.items():
+            pr.cynode(g, lbl(g), 'intermediate')
+            for dep in deps:
+                pr.cynode(dep, lbl(dep), 'intermediate')
+                pr.cynode(dep, lbl(dep), 'intermediate')
+                pr.cyedge(g, dep, '')
+        return pr.__hrepr__(H, hrepr)